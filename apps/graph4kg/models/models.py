--- conflicted
+++ resolved
@@ -149,17 +149,7 @@
                 pos_r = self.trans_rel(rel_feat, pos_r)
         else:
             ent_emb = self._get_ent_embedding(all_idxs)
-<<<<<<< HEAD
-
         pos_r = self._get_rel_embedding(r)
-
-        pos_h = paddle.unsqueeze(F.embedding(h, ent_emb), axis=1)
-        pos_t = paddle.unsqueeze(F.embedding(t, ent_emb), axis=1)
-        pos_r = paddle.unsqueeze(pos_r, axis=1)
-
-        neg_ents_shape = neg_ents.shape
-=======
-            pos_r = self._get_rel_embedding(r)
         pos_h = F.embedding(h, ent_emb)
         pos_t = F.embedding(t, ent_emb)
         pos_score = self._score_func(pos_h, pos_r, pos_t)
@@ -168,15 +158,9 @@
         pos_r = paddle.unsqueeze(pos_r, axis=0)
         pos_t = paddle.unsqueeze(pos_t, axis=0)
         num_negs = neg_ents.shape[0]
->>>>>>> 8c4aa31a
         neg_ents = F.embedding(paddle.reshape(neg_ents, (-1, )), ent_emb)
         neg_ents = paddle.reshape(neg_ents, [1, num_negs, -1])
 
-<<<<<<< HEAD
-        pos_score = self._score_func(pos_h, pos_r, pos_t)
-
-=======
->>>>>>> 8c4aa31a
         if neg_mode == 'tail':
             neg_score = self._score_func.multi_t(pos_h, pos_r, neg_ents)
         else:
