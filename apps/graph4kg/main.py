--- conflicted
+++ resolved
@@ -77,14 +77,9 @@
     """Print log
     """
     time_sum = time.time() - t_step
-<<<<<<< HEAD
     logging.info('step: %d, loss: %.5f, reg: %.4e, speed: %.2f steps/s' %
                  (step, log['loss'] / interval, log['reg'] / interval,
                   interval / time_sum))
-=======
-    logging.info('step: %d, loss: %.5f, reg: %.4e, speed: %.2f steps/s' % (
-        step, log['loss'] / interval, log['reg'], interval / time_sum))
->>>>>>> 8c4aa31a
     logging.info('timer | sample: %f, forward: %f, backward: %f, update: %f' %
                  (timer['sample'], timer['forward'], timer['backward'],
                   timer['update']))
@@ -206,12 +201,7 @@
             shuffle=True,
             drop_last=True),
         num_workers=args.num_workers,
-<<<<<<< HEAD
-        collate_fn=train_data.mixed_collate_fn)
-=======
-        use_buffer_reader=True,
         collate_fn=train_data.collate_fn)
->>>>>>> 8c4aa31a
 
     if args.valid:
         assert data.valid is not None, 'validation set is not given!'
